--- conflicted
+++ resolved
@@ -23,11 +23,8 @@
     InvalidInstance(InstanceError),
     /// An invalid type was encountered.
     InvalidType(TypeError),
-<<<<<<< HEAD
-=======
     /// The number of bytes used for length offsets wasn't a multiple of BYTES_PER_LENGTH_OFFSET.
     InvalidOffsetsLength(usize),
->>>>>>> 2300ff8e
     /// An offset was found with start > end.
     OffsetNotIncreasing {
         start: usize,
@@ -58,10 +55,7 @@
             ),
             DeserializeError::InvalidInstance(err) => write!(f, "invalid instance: {err}"),
             DeserializeError::InvalidType(err) => write!(f, "invalid type: {err}"),
-<<<<<<< HEAD
-=======
             DeserializeError::InvalidOffsetsLength(len) => write!(f, "the offsets length provided {len} is not a multiple of the size per length offset {BYTES_PER_LENGTH_OFFSET} bytes"),
->>>>>>> 2300ff8e
             DeserializeError::OffsetNotIncreasing { start, end } => write!(f, "invalid offset points to byte {end} before byte {start}"),
         }
     }
